# Copyright (c) Alibaba, Inc. and its affiliates.
import os
import shutil
import unittest

import json

from modelscope.metainfo import Metrics, Trainers
from modelscope.msdatasets import MsDataset
from modelscope.trainers import build_trainer
from modelscope.utils.constant import ModelFile
from modelscope.utils.test_utils import test_level


class TestOfaTrainer(unittest.TestCase):

    def setUp(self) -> None:
        self.finetune_cfg = \
            {'framework': 'pytorch',
             'task': 'image-captioning',
             'model': {'type': 'ofa',
                       'beam_search': {'beam_size': 5,
                                       'max_len_b': 16,
                                       'min_len': 1,
                                       'no_repeat_ngram_size': 0},
                       'seed': 7,
                       'max_src_length': 256,
                       'language': 'en',
                       'gen_type': 'generation',
                       'patch_image_size': 480,
                       'max_image_size': 480,
                       'imagenet_default_mean_and_std': False},
             'pipeline': {'type': 'image-captioning'},
             'dataset': {'column_map': {'text': 'caption'}},
             'train': {'work_dir': 'work/ckpts/caption',
                       # 'launcher': 'pytorch',
                       'max_epochs': 1,
                       'use_fp16': True,
                       'dataloader': {'batch_size_per_gpu': 1, 'workers_per_gpu': 0},
                       'lr_scheduler': {'name': 'polynomial_decay',
                                        'warmup_proportion': 0.01,
                                        'lr_end': 1e-07},
                       'lr_scheduler_hook': {'type': 'LrSchedulerHook', 'by_epoch': False},
                       'optimizer': {'type': 'AdamW', 'lr': 5e-05, 'weight_decay': 0.01},
                       'optimizer_hook': {'type': 'TorchAMPOptimizerHook',
                                          'cumulative_iters': 1,
                                          'grad_clip': {'max_norm': 1.0, 'norm_type': 2},
                                          'loss_keys': 'loss'},
                       'criterion': {'name': 'AdjustLabelSmoothedCrossEntropyCriterion',
                                     'constraint_range': None,
                                     'drop_worst_after': 0,
                                     'drop_worst_ratio': 0.0,
                                     'ignore_eos': False,
                                     'ignore_prefix_size': 0,
                                     'label_smoothing': 0.1,
                                     'reg_alpha': 1.0,
                                     'report_accuracy': False,
                                     'sample_patch_num': 196,
                                     'sentence_avg': False,
                                     'use_rdrop': True},
                       'hooks': [{'type': 'BestCkptSaverHook',
                                  'metric_key': 'bleu-4',
                                  'interval': 100},
                                 {'type': 'TextLoggerHook', 'interval': 1},
                                 {'type': 'IterTimerHook'},
                                 {'type': 'EvaluationHook', 'by_epoch': True, 'interval': 1}]},
             'evaluation': {'dataloader': {'batch_size_per_gpu': 4, 'workers_per_gpu': 0},
                            'metrics': [{'type': 'bleu',
                                         'eval_tokenized_bleu': False,
                                         'ref_name': 'labels',
                                         'hyp_name': 'caption'}]},
             'preprocessor': []}

    @unittest.skipUnless(test_level() >= 0, 'skip test in current test level')
    def test_trainer_std(self):
        WORKSPACE = './workspace/ckpts/caption'
        os.makedirs(WORKSPACE, exist_ok=True)
        config_file = os.path.join(WORKSPACE, ModelFile.CONFIGURATION)
        with open(config_file, 'w') as writer:
            json.dump(self.finetune_cfg, writer)

<<<<<<< HEAD
        pretrained_model = 'damo/ofa_image-caption_coco_distilled_en'
=======
        pretrained_model = 'damo/ofa_image-caption_coco_large_en'
>>>>>>> 1bb1eeec
        args = dict(
            model=pretrained_model,
            work_dir=WORKSPACE,
            train_dataset=MsDataset.load(
<<<<<<< HEAD
                'coco_2014_caption',
                namespace='modelscope',
                split='train[:20]'),
            eval_dataset=MsDataset.load(
                'coco_2014_caption',
                namespace='modelscope',
                split='validation[:10]'),
=======
                'coco_2014_caption', namespace='modelscope',
                split='train[:4]'),
            eval_dataset=MsDataset.load(
                'coco_2014_caption',
                namespace='modelscope',
                split='validation[:4]'),
>>>>>>> 1bb1eeec
            metrics=[Metrics.BLEU],
            cfg_file=config_file)
        trainer = build_trainer(name=Trainers.ofa, default_args=args)
        trainer.train()

        self.assertIn(ModelFile.TORCH_MODEL_BIN_FILE,
                      os.listdir(os.path.join(WORKSPACE, 'output')))
        shutil.rmtree(WORKSPACE)


if __name__ == '__main__':
    unittest.main()<|MERGE_RESOLUTION|>--- conflicted
+++ resolved
@@ -1,5 +1,7 @@
 # Copyright (c) Alibaba, Inc. and its affiliates.
+import glob
 import os
+import os.path as osp
 import shutil
 import unittest
 
@@ -79,16 +81,11 @@
         with open(config_file, 'w') as writer:
             json.dump(self.finetune_cfg, writer)
 
-<<<<<<< HEAD
         pretrained_model = 'damo/ofa_image-caption_coco_distilled_en'
-=======
-        pretrained_model = 'damo/ofa_image-caption_coco_large_en'
->>>>>>> 1bb1eeec
         args = dict(
             model=pretrained_model,
             work_dir=WORKSPACE,
             train_dataset=MsDataset.load(
-<<<<<<< HEAD
                 'coco_2014_caption',
                 namespace='modelscope',
                 split='train[:20]'),
@@ -96,14 +93,6 @@
                 'coco_2014_caption',
                 namespace='modelscope',
                 split='validation[:10]'),
-=======
-                'coco_2014_caption', namespace='modelscope',
-                split='train[:4]'),
-            eval_dataset=MsDataset.load(
-                'coco_2014_caption',
-                namespace='modelscope',
-                split='validation[:4]'),
->>>>>>> 1bb1eeec
             metrics=[Metrics.BLEU],
             cfg_file=config_file)
         trainer = build_trainer(name=Trainers.ofa, default_args=args)
