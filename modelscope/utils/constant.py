--- conflicted
+++ resolved
@@ -31,12 +31,9 @@
     ocr_detection = 'ocr-detection'
 
     # nlp tasks
-<<<<<<< HEAD
     word_segmentation = 'word-segmentation'
     nli = 'nli'
-=======
     sentiment_classification = 'sentiment-classification'
->>>>>>> 48da1619
     sentiment_analysis = 'sentiment-analysis'
     sentence_similarity = 'sentence-similarity'
     text_classification = 'text-classification'
