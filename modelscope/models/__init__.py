--- conflicted
+++ resolved
@@ -5,13 +5,8 @@
 from .audio.tts.vocoder import Hifigan16k
 from .base import Model
 from .builder import MODELS, build_model
-<<<<<<< HEAD
-from .multi_model import OfaForImageCaptioning
+from .multi_modal import OfaForImageCaptioning
 from .nlp import (BertForSequenceClassification, SbertForNLI,
                   SbertForSentenceSimilarity, SbertForSentimentClassification,
                   SbertForTokenClassification, StructBertForMaskedLM,
-                  VecoForMaskedLM)
-=======
-from .multi_modal import OfaForImageCaptioning
-from .nlp import BertForSequenceClassification, SbertForSentenceSimilarity
->>>>>>> cfeac7af
+                  VecoForMaskedLM)