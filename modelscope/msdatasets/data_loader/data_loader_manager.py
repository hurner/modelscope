--- conflicted
+++ resolved
@@ -127,11 +127,7 @@
             return dataset_ret
         # To use the modelscope data loader
         elif data_loader_type == RemoteDataLoaderType.MS_DATA_LOADER:
-<<<<<<< HEAD
-            oss_data_loader = OssDownloader(
-=======
             oss_downloader = OssDownloader(
->>>>>>> 0db0ec55
                 dataset_context_config=self.dataset_context_config)
             oss_downloader.process()
             # download statistics
